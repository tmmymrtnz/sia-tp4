--- conflicted
+++ resolved
@@ -1,20 +1,11 @@
 {
-<<<<<<< HEAD
     "layer_sizes": [2, 5, 1],
     "activations": ["", "tanh", "sigmoid"],
-=======
-    "layer_sizes": [2, 2, 2, 1],
-    "activations": ["", "tanh", "tanh", "sigmoid"],
->>>>>>> ebdde51d
     "loss": "bce",
     "optimizer": "adam",
     "optim_kwargs": {
       "learning_rate": 0.1
     },
     "batch_size": 4,
-<<<<<<< HEAD
     "max_epochs": 10000
-=======
-    "max_epochs": 1000
->>>>>>> ebdde51d
   }