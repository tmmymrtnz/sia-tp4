"""
Optimizers compatibles con el Trainer (un solo iterable param‑grad).
"""

import math
<<<<<<< HEAD
import numpy as np
=======
from collections import defaultdict
import numpy as np


# ---------------------------------------------------------------------
class Optimizer:
    def update(self, params_and_grads):
        raise NotImplementedError
>>>>>>> ebdde51d


# ---------------------------------------------------------------------
class SGD(Optimizer):
    def __init__(self, learning_rate=0.01, **_):
        self.learning_rate = learning_rate

    def update(self, params_and_grads):
        # params_and_grads: iterable of (param, grad)
        for param, grad in params_and_grads:
            param -= self.learning_rate * grad

<<<<<<< HEAD
class Momentum:
    """Gradient Descent with Momentum."""
    def __init__(self, learning_rate=0.01, momentum=0.9):
        self.learning_rate = learning_rate
        self.momentum = momentum
        self.velocity = None

    def update(self, params_and_grads):
        # Convert generator to list to reuse
        pg = list(params_and_grads)  # [(param, grad), ...]
        if self.velocity is None:
            # Initialize velocity vectors to zeros, matching each param shape
            self.velocity = [np.zeros_like(param) for param, _ in pg]
        # Update each parameter
        for i, (param, grad) in enumerate(pg):
            # v = μ v − η g
            self.velocity[i] = self.momentum * self.velocity[i] - self.learning_rate * grad
            # p ← p + v
            param += self.velocity[i]

class Adam:
    """Adaptive Moment Estimation optimizer."""
    def __init__(self, learning_rate=0.001, beta1=0.9, beta2=0.999, epsilon=1e-8):
        self.learning_rate = learning_rate
        self.beta1 = beta1
        self.beta2 = beta2
        self.epsilon = epsilon
        self.t = 0  # timestep
        self.m = None  # first moment vectors
        self.v = None  # second moment vectors

    def update(self, params_and_grads):
        # Convert generator to list to reuse
        pg = list(params_and_grads)  # [(param, grad), ...]
        # Initialize m and v on first call
        if self.m is None:
            self.m = [np.zeros_like(param) for param, _ in pg]
            self.v = [np.zeros_like(param) for param, _ in pg]
        # Increment time step
        self.t += 1
        # Compute bias-corrected learning rate
        lr_t = self.learning_rate * math.sqrt(1 - self.beta2 ** self.t) / (1 - self.beta1 ** self.t)
        # Update each parameter
        for i, (param, grad) in enumerate(pg):
            # Update biased first moment estimate
            self.m[i] = self.beta1 * self.m[i] + (1 - self.beta1) * grad
            # Update biased second raw moment estimate
            self.v[i] = self.beta2 * self.v[i] + (1 - self.beta2) * (grad * grad)
            # Compute bias-corrected moment estimates
            m_hat = self.m[i] / (1 - self.beta1 ** self.t)
            v_hat = self.v[i] / (1 - self.beta2 ** self.t)
            # Update parameter
            param -= lr_t * m_hat / (np.sqrt(v_hat) + self.epsilon)
=======

# ---------------------------------------------------------------------
class Momentum(Optimizer):
    def __init__(self, learning_rate=0.01, beta=0.9, **_):
        self.learning_rate   = learning_rate
        self.beta = beta
        self.vel  = defaultdict(lambda: 0.0)

    def update(self, params_and_grads):
        for param, grad in params_and_grads:
            k = id(param)
            self.vel[k] = self.beta * self.vel[k] + (1 - self.beta) * grad
            param -= self.learning_rate * self.vel[k]


# ---------------------------------------------------------------------
class Adam(Optimizer):
    def __init__(self, learning_rate=0.001, beta1=0.9, beta2=0.999, eps=1e-8, **_):
        self.learning_rate, self.b1, self.b2, self.eps = learning_rate, beta1, beta2, eps
        self.t = 0
        self.m = defaultdict(lambda: 0.0)
        self.v = defaultdict(lambda: 0.0)

    def update(self, params_and_grads):
        self.t += 1
        for param, grad in params_and_grads:
            k = id(param)
            # 1er y 2º momento
            self.m[k] = self.b1 * self.m[k] + (1 - self.b1) * grad
            self.v[k] = self.b2 * self.v[k] + (1 - self.b2) * (grad * grad)

            m_hat = self.m[k] / (1 - self.b1 ** self.t)
            v_hat = self.v[k] / (1 - self.b2 ** self.t)

            param -= self.learning_rate * m_hat / (np.sqrt(v_hat) + self.eps)
>>>>>>> ebdde51d
<|MERGE_RESOLUTION|>--- conflicted
+++ resolved
@@ -3,9 +3,6 @@
 """
 
 import math
-<<<<<<< HEAD
-import numpy as np
-=======
 from collections import defaultdict
 import numpy as np
 
@@ -14,7 +11,6 @@
 class Optimizer:
     def update(self, params_and_grads):
         raise NotImplementedError
->>>>>>> ebdde51d
 
 
 # ---------------------------------------------------------------------
@@ -27,61 +23,6 @@
         for param, grad in params_and_grads:
             param -= self.learning_rate * grad
 
-<<<<<<< HEAD
-class Momentum:
-    """Gradient Descent with Momentum."""
-    def __init__(self, learning_rate=0.01, momentum=0.9):
-        self.learning_rate = learning_rate
-        self.momentum = momentum
-        self.velocity = None
-
-    def update(self, params_and_grads):
-        # Convert generator to list to reuse
-        pg = list(params_and_grads)  # [(param, grad), ...]
-        if self.velocity is None:
-            # Initialize velocity vectors to zeros, matching each param shape
-            self.velocity = [np.zeros_like(param) for param, _ in pg]
-        # Update each parameter
-        for i, (param, grad) in enumerate(pg):
-            # v = μ v − η g
-            self.velocity[i] = self.momentum * self.velocity[i] - self.learning_rate * grad
-            # p ← p + v
-            param += self.velocity[i]
-
-class Adam:
-    """Adaptive Moment Estimation optimizer."""
-    def __init__(self, learning_rate=0.001, beta1=0.9, beta2=0.999, epsilon=1e-8):
-        self.learning_rate = learning_rate
-        self.beta1 = beta1
-        self.beta2 = beta2
-        self.epsilon = epsilon
-        self.t = 0  # timestep
-        self.m = None  # first moment vectors
-        self.v = None  # second moment vectors
-
-    def update(self, params_and_grads):
-        # Convert generator to list to reuse
-        pg = list(params_and_grads)  # [(param, grad), ...]
-        # Initialize m and v on first call
-        if self.m is None:
-            self.m = [np.zeros_like(param) for param, _ in pg]
-            self.v = [np.zeros_like(param) for param, _ in pg]
-        # Increment time step
-        self.t += 1
-        # Compute bias-corrected learning rate
-        lr_t = self.learning_rate * math.sqrt(1 - self.beta2 ** self.t) / (1 - self.beta1 ** self.t)
-        # Update each parameter
-        for i, (param, grad) in enumerate(pg):
-            # Update biased first moment estimate
-            self.m[i] = self.beta1 * self.m[i] + (1 - self.beta1) * grad
-            # Update biased second raw moment estimate
-            self.v[i] = self.beta2 * self.v[i] + (1 - self.beta2) * (grad * grad)
-            # Compute bias-corrected moment estimates
-            m_hat = self.m[i] / (1 - self.beta1 ** self.t)
-            v_hat = self.v[i] / (1 - self.beta2 ** self.t)
-            # Update parameter
-            param -= lr_t * m_hat / (np.sqrt(v_hat) + self.epsilon)
-=======
 
 # ---------------------------------------------------------------------
 class Momentum(Optimizer):
@@ -116,5 +57,4 @@
             m_hat = self.m[k] / (1 - self.b1 ** self.t)
             v_hat = self.v[k] / (1 - self.b2 ** self.t)
 
-            param -= self.learning_rate * m_hat / (np.sqrt(v_hat) + self.eps)
->>>>>>> ebdde51d
+            param -= self.learning_rate * m_hat / (np.sqrt(v_hat) + self.eps)