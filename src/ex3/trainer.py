--- conflicted
+++ resolved
@@ -29,29 +29,6 @@
         • back‑prop → optimiser update
         • optional weight/stat logging
     """
-<<<<<<< HEAD
-    def __init__(
-        self,
-        net: MLP,
-        loss_name: str,
-        optimizer_name: str,
-        optim_kwargs: dict,
-        batch_size: int,
-        max_epochs: int,
-        shuffle: bool = True
-    ):
-        self.net = net
-        self.loss_fn = LOSS_FUNS[loss_name]
-        self.optim = OPTIMIZERS[optimizer_name](**optim_kwargs)
-        self.batch = batch_size
-        self.epochs = max_epochs
-        self.shuffle = shuffle
-
-    def _loss_and_grad(self, y_hat: np.ndarray, y_true: np.ndarray):
-        """
-        Devuelve (loss_scalar, grad_yhat).
-        Soporta mse, binary_cross_entropy y cross_entropy.
-=======
     # ───────────────────────────────────────────────────────────
     def __init__(
         self,
@@ -78,7 +55,6 @@
         """
         Returns (scalar_loss, grad_wrt_ŷ).
         Implements analytic grads for MSE & BCE with sigmoid output.
->>>>>>> ebdde51d
         """
         if self.loss_fn is mse:
             loss = mse(y_true, y_hat)
@@ -87,27 +63,6 @@
 
         elif self.loss_fn is binary_cross_entropy:
             loss = binary_cross_entropy(y_true, y_hat)
-<<<<<<< HEAD
-            grad = (y_hat - y_true) / len(y_true)
-            return loss, grad
-
-        elif self.loss_fn is cross_entropy:
-            # Asumimos softmax en salida
-            loss = cross_entropy(y_true, y_hat)
-            grad = (y_hat - y_true) / len(y_true)
-            return loss, grad
-
-        else:
-            raise ValueError(f"Función de pérdida no soportada: {self.loss_fn}")
-
-    def fit(self, X: np.ndarray, Y: np.ndarray, verbose: bool = True):
-        N = len(X)
-        for epoch in range(1, self.epochs + 1):
-            # ---- shuffle ----
-            if self.shuffle:
-                perm = np.random.permutation(N)
-                X, Y = X[perm], Y[perm]
-=======
             grad = (y_hat - y_true) / len(y_true)          # exact for sigmoid+BCE
             return loss, grad
 
@@ -133,7 +88,6 @@
             # ---- shuffle whole dataset ----
             perm = np.random.permutation(N)
             X, Y = X[perm], Y[perm]
->>>>>>> ebdde51d
 
             epoch_loss = 0.0
 
@@ -142,19 +96,6 @@
                 xb = X[i : i + self.batch]
                 yb = Y[i : i + self.batch]
 
-<<<<<<< HEAD
-                # vectorizado forward
-                y_hat = self.net.forward(xb)
-
-                # loss & grad
-                loss, grad_yhat = self._loss_and_grad(y_hat, yb)
-                epoch_loss += loss * len(xb)
-
-                # backward
-                self.net.backward(grad_yhat)
-
-                # optim update
-=======
                 # forward (vectorised)
                 y_hat = self.net.forward(xb)                    # (B, out_dim)
 
@@ -164,17 +105,11 @@
 
                 # backward + optimiser update
                 self.net.backward(grad_yhat)
->>>>>>> ebdde51d
                 self.optim.update(self.net.params_and_grads())
 
             # ---- aggregate stats for epoch ----
             epoch_loss /= N
-<<<<<<< HEAD
-            if verbose:
-                print(f"Epoch {epoch}  |  loss = {epoch_loss:.6f}")
-=======
 
             if epoch % self.log_every == 0 or epoch == 1 or epoch == self.epochs:
                 print(f"Epoch {epoch:>5d}/{self.epochs}  |  loss = {epoch_loss:.6f}")
-                self._log_weights(epoch)
->>>>>>> ebdde51d
+                self._log_weights(epoch)